[workspace]
resolver = "2"

members = [
    "threecrate-core",
    "threecrate-algorithms", 
    "threecrate-gpu",
    "threecrate-io",
    "threecrate-reconstruction",
    "threecrate-simplification",
    "threecrate-visualization",
    "examples"
]

exclude = [
    "threecrate-umbrella"
]

[workspace.package]
version = "0.4.0"
edition = "2021"
authors = ["rajgandhi1"]
license = "MIT OR Apache-2.0"
repository = "https://github.com/rajgandhi1/threecrate.git"
homepage = "https://github.com/rajgandhi1/threecrate.git"
documentation = "https://docs.rs/threecrate-core"
description = "A comprehensive 3D point cloud processing library for Rust"
keywords = ["3d", "point-cloud", "graphics", "geometry", "visualization"]
categories = ["graphics", "mathematics", "science"]

[workspace.dependencies]
# Core dependencies
nalgebra = { version = "0.33", features = ["bytemuck"] }
glam = "0.24"
bytemuck = { version = "1.0", features = ["derive"] }
serde = { version = "1.0", features = ["derive"] }
thiserror = "2.0"
anyhow = "1.0"
approx = "0.5"

# Algorithms
rayon = "1.10"
kdtree = "0.7"
kiddo = "4.2"
ndarray = "0.16"
itertools = "0.12"
rand = "0.8"

# Additional spatial data structures
rstar = "0.12"  # R*-tree for spatial indexing
spade = "2.13"   # Delaunay triangulation and Voronoi diagrams

# Surface reconstruction
poisson_reconstruction = "0.4"  # Poisson surface reconstruction

# GPU computing
wgpu = { version = "25.0.1", default-features = false, features = ["wgsl", "vulkan"] }
pollster = "0.4"

# I/O
obj = "0.10"
ply-rs = "0.1"
<<<<<<< HEAD
pasture-core = "0.5"
=======
pasture-core = "0.4"
>>>>>>> 9a116a49
pasture-io = "0.5"

# Visualization
winit = "0.29"

# Development
criterion = { version = "0.7", features = ["html_reports"] }

clap = { version = "4.4", features = ["derive"] }
bpa_rs = "0.1.3"<|MERGE_RESOLUTION|>--- conflicted
+++ resolved
@@ -60,11 +60,8 @@
 # I/O
 obj = "0.10"
 ply-rs = "0.1"
-<<<<<<< HEAD
+
 pasture-core = "0.5"
-=======
-pasture-core = "0.4"
->>>>>>> 9a116a49
 pasture-io = "0.5"
 
 # Visualization
