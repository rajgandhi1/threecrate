--- conflicted
+++ resolved
@@ -25,13 +25,8 @@
 egui-wgpu = "0.33"
 pollster = { workspace = true }
 tokio = { version = "1.0", features = ["rt-multi-thread"] }
-<<<<<<< HEAD
 image = "0.25"
-rfd = "0.14"  # Native file dialogs
-=======
-image = "0.24"
 rfd = "0.16"  # Native file dialogs
->>>>>>> 2dc95c3c
 instant = "0.1"
 
 [dev-dependencies]
